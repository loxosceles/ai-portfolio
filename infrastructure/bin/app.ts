--- conflicted
+++ resolved
@@ -68,27 +68,6 @@
   bedrockModelId: process.env.BEDROCK_MODEL_ID || 'amazon.titan-text-lite-v1'
 });
 
-<<<<<<< HEAD
-// Create pipeline stack (only for dev environment initially)
-if (stage === 'dev') {
-  // Get GitHub info from environment or CodeBuild context
-  const githubOwner = process.env.GITHUB_OWNER || 'loxosceles';
-  const githubRepo = process.env.GITHUB_REPO || 'ai-portfolio-frontend';
-
-  // Only create pipeline stack if we're not in a deployment context
-  // (pipeline stack should be deployed separately, not during application deployment)
-  const skipPipeline = process.env.CODEBUILD_BUILD_ID || process.env.SKIP_PIPELINE;
-
-  if (!skipPipeline) {
-    new PipelineStack(app, `PortfolioPipelineStack-${stage}`, {
-      stage,
-      env, // Uses eu-central-1 from main env
-      githubOwner,
-      githubRepo,
-      githubBranch: stage === 'prod' ? 'main' : 'feat/optimize-frontend-authentication'
-    });
-  }
-=======
 // Create pipeline stacks (separate from application deployment)
 const skipPipeline = process.env.CODEBUILD_BUILD_ID || process.env.SKIP_PIPELINE;
 if (!skipPipeline) {
@@ -112,7 +91,6 @@
     githubRepo,
     githubBranch: 'main'
   });
->>>>>>> 3e7a343b
 }
 
 // Add dependencies
